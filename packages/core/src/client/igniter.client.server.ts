--- conflicted
+++ resolved
@@ -19,10 +19,6 @@
     router = router();
   }
 
-<<<<<<< HEAD
-  // Server-side: Use direct router.$caller (zero browser dependencies)
-=======
   // Server-side: Use direct router.caller (zero browser dependencies)
->>>>>>> 74f2e289
   return router.caller as unknown as InferRouterCaller<TRouter>;
 }; 