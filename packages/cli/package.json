--- conflicted
+++ resolved
@@ -1,10 +1,6 @@
 {
   "name": "@igniter-js/cli",
-<<<<<<< HEAD
-  "version": "0.2.7",
-=======
   "version": "0.2.61",
->>>>>>> 87947b2c
   "description": "CLI for Igniter.js type-safe client generation",
   "main": "dist/index.js",
   "bin": {
